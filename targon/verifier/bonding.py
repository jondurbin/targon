# The MIT License (MIT)
# Copyright © 2023 Yuma Rao
# Copyright © 2023 philanthrope <-- Main Author
# Copyright © 2024 Manifold Labs

# Permission is hereby granted, free of charge, to any person obtaining a copy of this software and associated
# documentation files (the “Software”), to deal in the Software without restriction, including without limitation
# the rights to use, copy, modify, merge, publish, distribute, sublicense, and/or sell copies of the Software,
# and to permit persons to whom the Software is furnished to do so, subject to the following conditions:

# The above copyright notice and this permission notice shall be included in all copies or substantial portions of
# the Software.

# THE SOFTWARE IS PROVIDED “AS IS”, WITHOUT WARRANTY OF ANY KIND, EXPRESS OR IMPLIED, INCLUDING BUT NOT LIMITED TO
# THE WARRANTIES OF MERCHANTABILITY, FITNESS FOR A PARTICULAR PURPOSE AND NONINFRINGEMENT. IN NO EVENT SHALL
# THE AUTHORS OR COPYRIGHT HOLDERS BE LIABLE FOR ANY CLAIM, DAMAGES OR OTHER LIABILITY, WHETHER IN AN ACTION
# OF CONTRACT, TORT OR OTHERWISE, ARISING FROM, OUT OF OR IN CONNECTION WITH THE SOFTWARE OR THE USE OR OTHER
# DEALINGS IN THE SOFTWARE.

import asyncio
import bittensor as bt

from redis import asyncio as aioredis
<<<<<<< HEAD
from targon.constants import *
=======


REQUEST_LIMIT_CHALLENGER = 100_000 # 100k every 360 blocks
REQUEST_LIMIT_GRANDMASTER = 25_000 # 10k every 360 blocks
REQUEST_LIMIT_GOLD = 10_000 # 10k every 360 blocks
REQUEST_LIMIT_GOLD = 10_000 # 10k every 360 blocks
REQUEST_LIMIT_SILVER = 5_000 # 5k every 360 blocks
REQUEST_LIMIT_BRONZE = 500 # 1k every 360 blocks


COSINE_SIMILARITY_THRESHOLD_CHALLENGER = 0.98
COSINE_SIMILARITY_THRESHOLD_GRANDMASTER = 0.95
COSINE_SIMILARITY_THRESHOLD_GOLD = 0.90
COSINE_SIMILARITY_THRESHOLD_SILVER = 0.85
COSINE_SIMILARITY_THRESHOLD_BRONZE = 0.80

# Requirements for each tier. These must be maintained for a prover to remain in that tier.
CHALLENGER_INFERENCE_SUCCESS_RATE = 0.999  # 1/1000 chance of failure
CHALLENGER_CHALLENGE_SUCCESS_RATE = 0.999  # 1/1000 chance of failure
GRANDMASTER_INFERENCE_SUCCESS_RATE = 0.989  # 1/100 chance of failure
GRANDMASTER_CHALLENGE_SUCCESS_RATE = 0.989  # 1/100 chance of failure
GOLD_INFERENCE_SUCCESS_RATE = 0.949  # 1/50 chance of failure
GOLD_CHALLENGE_SUCCESS_RATE = 0.949  # 1/50 chance of failure
SILVER_INFERENCE_SUCCESS_RATE = 0.949  # 1/20 chance of failure
SILVER_CHALLENGE_SUCCESS_RATE = 0.949  # 1/20 chance of failure

CHALLENGER_TIER_REWARD_FACTOR = 1.0  # Get 100% rewards
GRANDMASTER_TIER_REWARD_FACTOR = 0.888  # Get 88.8% rewards
GOLD_TIER_REWARD_FACTOR = 0.777  # Get 77.7% rewards
SILVER_TIER_REWARD_FACTOR = 0.555  # Get 55.5% rewards
BRONZE_TIER_REWARD_FACTOR = 0.444  # Get 44.4% rewards

CHALLENGER_TIER_TOTAL_SUCCESSES = 4_000
GRANDMASTER_TIER_TOTAL_SUCCESSES = 2_000
GOLD_TIER_TOTAL_SUCCESSES = 500  # 50
SILVER_TIER_TOTAL_SUCCESSES = 250

TIER_CONFIG = {
    "Bronze": {
        "success_rate": 0.70, 
        "request_limit": 500, 
        "reward_factor": 0.444,
        "similarity_threshold": 0.80
    },
    "Silver": {
        "success_rate": 0.72, 
        "request_limit": 1000, 
        "reward_factor": 0.555,
        "similarity_threshold": 0.84
    },
    "Gold": {
        "success_rate": 0.74, 
        "request_limit": 5000, 
        "reward_factor": 0.666,
        "similarity_threshold": 0.88
    },
    "Platinum": {
        "success_rate": 0.76, 
        "request_limit": 7500, 
        "reward_factor": 0.777,
        "similarity_threshold": 0.92
    },
    "Diamond": {
        "success_rate": 0.78, 
        "request_limit": 10000, 
        "reward_factor": 0.888,
        "similarity_threshold": 0.93
    },
    "Emerald": {
        "success_rate": 0.80, 
        "request_limit": 12500, 
        "reward_factor": 0.900,
        "similarity_threshold": 0.94
    },
    "Ruby": {
        "success_rate": 0.82, 
        "request_limit": 15000, 
        "reward_factor": 0.920,
        "similarity_threshold": 0.95
    },
    "Jade": {
        "success_rate": 0.84, 
        "request_limit": 17500, 
        "reward_factor": 0.940,
        "similarity_threshold": 0.96
    },
    "Master": {
        "success_rate": 0.88, 
        "request_limit": 20000, 
        "reward_factor": 0.960,
        "similarity_threshold": 0.97
    },
    "Grandmaster": 
    {
        "success_rate": 0.92, 
        "request_limit": 22500, 
        "reward_factor": 0.980,
        "similarity_threshold": 0.98
    },
    "Challenger": {
        "success_rate": 0.98, 
        "request_limit": 25000, 
        "reward_factor": 1.0,
        "similarity_threshold": 0.99
    },
}
>>>>>>> 1ddcde49



async def reset_request_stats(stats_key: str, database: aioredis.Redis):
    await database.hmset(
        stats_key,
        {
            "inference_attempts": 0,
            "inference_successes": 0,
            "challenge_successes": 0,
            "challenge_attempts": 0,
            "total_interval_successes": 0,
        },
    )


async def rollover_request_stats(database: aioredis.Redis):
    """
    Asynchronously resets the request statistics for all provers.
    This function should be called periodically to reset the statistics for all provers.
    Args:
        database (redis.Redis): The Redis client instance for database operations.
    """
    prover_stats_keys = [stats_key async for stats_key in database.scan_iter("stats:*")]
    tasks = [reset_request_stats(stats_key, database) for stats_key in prover_stats_keys]
    await asyncio.gather(*tasks)


async def prover_is_registered(ss58_address: str, database: aioredis.Redis):
    """
    Checks if a prover is registered in the database.

    Parameters:
        ss58_address (str): The key representing the hotkey.
        database (redis.Redis): The Redis client instance.

    Returns:
        True if the prover is registered, False otherwise.
    """
    return await database.exists(f"stats:{ss58_address}")


async def register_prover(ss58_address: str, database: aioredis.Redis):
    """
    Registers a new prover in the decentralized storage system, initializing their statistics.
    This function creates a new entry in the database for a prover with default values,
    setting them initially to the Bronze tier and assigning the corresponding Request Limit.
    Args:
        ss58_address (str): The unique address (hotkey) of the prover to be registered.
        database (redis.Redis): The Redis client instance for database operations.
    """
    # Initialize statistics for a new prover in a separate hash
    await database.hmset(
        f"stats:{ss58_address}",
        {
            "inference_attempts": 0,
            "inference_successes": 0,
            "challenge_successes": 0,
            "challenge_attempts": 0,
            "total_successes": 0,
            "tier": "Bronze",
            "request_limit": TIER_CONFIG["Bronze"]["request_limit"],
        },
    )


async def update_statistics(
    ss58_address: str, success: bool, task_type: str, database: aioredis.Redis
):
    """
    Updates the statistics of a prover in the decentralized storage system.
    If the prover is not already registered, they are registered first. This function updates
    the prover's statistics based on the task performed (store, challenge, retrieve) and whether
    it was successful.
    Args:
        ss58_address (str): The unique address (hotkey) of the prover.
        success (bool): Indicates whether the task was successful or not.
        task_type (str): The type of task performed ('store', 'challenge', 'retrieve').
        database (redis.Redis): The Redis client instance for database operations.
    """
    # Check and see if this prover is registered.
    if not await prover_is_registered(ss58_address, database):
        bt.logging.debug(f"Registering new prover {ss58_address}...")
        await register_prover(ss58_address, database)

    # Update statistics in the stats hash
    stats_key = f"stats:{ss58_address}"

    if task_type in ["inference", "challenge"]:
        await database.hincrby(stats_key, f"{task_type}_attempts", 1)
        if success:
            await database.hincrby(stats_key, f"{task_type}_successes", 1)

            # --- add to total_interval_successes
            await database.hincrby(stats_key, "total_interval_successes", 1)


    # Update the total successes that we rollover every epoch
    if await database.hget(stats_key, "total_successes") == None:
        inference_successes = int(await database.hget(stats_key, "inference_successes"))
        challenge_successes = int(await database.hget(stats_key, "challenge_successes"))
        total_successes = inference_successes + challenge_successes
        await database.hset(stats_key, "total_successes", total_successes)
    if success:
        await database.hincrby(stats_key, "total_successes", 1)



async def get_similarity_threshold(ss58_address: str, database: aioredis.Redis):
    """
    Retrieves the similarity threshold based on the tier of a given prover.
    This function returns the similarity threshold that a prover must maintain to remain in their tier.
    Args:
        ss58_address (str): The unique address (hotkey) of the prover.
        database (redis.Redis): The Redis client instance for database operations.
    Returns:
        float: The similarity threshold corresponding to the prover's tier.
    """
    # Default similarity threshold if the prover's tier cannot be determined
    default_similarity_threshold = 0.70

    # Make sure to await the existence check
    if not await database.exists(f"stats:{ss58_address}"):
        bt.logging.warning(f"Prover key {ss58_address} is not registered!")
        return default_similarity_threshold

    # Properly await the async call before decoding
    tier_bytes = await database.hget(f"stats:{ss58_address}", "tier")
    if tier_bytes is None:
        return default_similarity_threshold

    tier = tier_bytes.decode()

    # Assuming we add a 'similarity_threshold' to each tier's configuration in TIER_CONFIG
    similarity_threshold = TIER_CONFIG.get(tier, {}).get("similarity_threshold", default_similarity_threshold)

    return similarity_threshold

async def compute_tier(stats_key: str, database: aioredis.Redis):
    """
    Asynchronously computes and updates the tier for a prover in the decentralized storage system.
    This function should be called periodically to ensure a prover's tier is up-to-date based on
    their performance. It computes the tier based on the prover's success rate in challenges.
    Args:
        stats_key (str): The key representing the prover's statistics in the database.
        database (redis.Redis): The Redis client instance for database operations.
    """

    if not await database.exists(stats_key):
        bt.logging.warning(f"Prover key {stats_key} is not registered!")
        return

    challenge_successes = int(await database.hget(stats_key, "challenge_successes") or 0)
    challenge_attempts = int(await database.hget(stats_key, "challenge_attempts") or 0)
    challenge_success_rate = challenge_successes / challenge_attempts if challenge_attempts > 0 else 0

    current_tier_bytes = await database.hget(stats_key, "tier")
    if current_tier_bytes is None:
        bt.logging.error(f"No tier found for {stats_key}, setting to default 'Bronze'.")
        current_tier = "Bronze"
    else:
        current_tier = current_tier_bytes.decode()

    current_tier_index = list(TIER_CONFIG.keys()).index(current_tier)
    new_tier_index = current_tier_index  # Start with the assumption of no change

    # Check for promotion
    for tier_name, tier_info in list(TIER_CONFIG.items())[current_tier_index+1:]:
        if challenge_success_rate > tier_info["success_rate"]:
            new_tier_index = list(TIER_CONFIG.keys()).index(tier_name)
            break

    # Check for demotion, if no promotion is possible
    if new_tier_index == current_tier_index:
        for tier_name, tier_info in reversed(list(TIER_CONFIG.items())[:current_tier_index]):
            if challenge_success_rate <= tier_info["success_rate"]:
                new_tier_index = list(TIER_CONFIG.keys()).index(tier_name)
                break

    # Apply tier change if there is any
    if new_tier_index != current_tier_index:
        new_tier_name = list(TIER_CONFIG.keys())[new_tier_index]
        await database.hset(stats_key, "tier", new_tier_name)
        await database.hset(stats_key, "request_limit", TIER_CONFIG[new_tier_name]["request_limit"])

async def compute_all_tiers(database: aioredis.Redis):
    """
    Asynchronously computes and updates the tiers for all provers in the decentralized storage system.
    This function should be called periodically to ensure provers' tiers are up-to-date based on
    their performance. It iterates over all provers and calls `compute_tier` for each one.
    """
    provers = [prover async for prover in database.scan_iter("stats:*")]
    tasks = [compute_tier(prover, database) for prover in provers]
    await asyncio.gather(*tasks)

    bt.logging.info(f"Resetting statistics for all hotkeys...")
    await rollover_request_stats(database)
async def get_uid_tier_mapping(database: aioredis.Redis):
    """
    Retrieves a mapping of UIDs to their respective tiers.

    Args:
        database (aioredis.Redis): The Redis client instance for database operations.

    Returns:
        dict: A dictionary mapping UIDs to their tiers.
    """
    uid_tier_mapping = {}
    stats_keys = [key async for key in database.scan_iter("stats:*")]
    for key in stats_keys:
        ss58_address = key.decode().split(":")[1]
        tier = await database.hget(key, "tier")
        if tier is not None:
            uid_tier_mapping[ss58_address] = tier.decode()
    return uid_tier_mapping


async def get_remaining_requests(ss58_address: str, database: aioredis.Redis):
    """
    Calculates the remaining number of requests a prover can make in the current epoch.

    Args:
        ss58_address (str): The unique address (hotkey) of the prover.
        database (aioredis.Redis): The Redis client instance for database operations.

    Returns:
        int: The remaining number of requests for the prover.
    """
    request_limit = int(await database.hget(f"stats:{ss58_address}", "request_limit"))
    total_interval_successes = int(
        await database.hget(f"stats:{ss58_address}", "total_interval_successes")
    )
    return request_limit - total_interval_successes

async def get_tier_factor(ss58_address: str, database: aioredis.Redis):
    """
    Retrieves the reward factor based on the tier of a given prover.
    This function returns a factor that represents the proportion of rewards a prover
    is eligible to receive based on their tier.
    Args:
        ss58_address (str): The unique address (hotkey) of the prover.
        database (aioredis.Redis): The Redis client instance for database operations.
    Returns:
        float: The reward factor corresponding to the prover's tier.
    """
    # Retrieve the tier from the database
    tier_bytes = await database.hget(f"stats:{ss58_address}", "tier")
    if tier_bytes is None:
        # If the tier is not found, return a default reward factor
        return BRONZE_TIER_REWARD_FACTOR

    # Decode the tier value from bytes to string
    tier = tier_bytes.decode()

    # Use the tier to get the reward factor from TIER_CONFIG
    # If the tier is not found in TIER_CONFIG, return a default reward factor
    reward_factor = TIER_CONFIG.get(tier, {}).get("reward_factor", 0.444)

    return reward_factor<|MERGE_RESOLUTION|>--- conflicted
+++ resolved
@@ -21,116 +21,9 @@
 import bittensor as bt
 
 from redis import asyncio as aioredis
-<<<<<<< HEAD
+
 from targon.constants import *
-=======
-
-
-REQUEST_LIMIT_CHALLENGER = 100_000 # 100k every 360 blocks
-REQUEST_LIMIT_GRANDMASTER = 25_000 # 10k every 360 blocks
-REQUEST_LIMIT_GOLD = 10_000 # 10k every 360 blocks
-REQUEST_LIMIT_GOLD = 10_000 # 10k every 360 blocks
-REQUEST_LIMIT_SILVER = 5_000 # 5k every 360 blocks
-REQUEST_LIMIT_BRONZE = 500 # 1k every 360 blocks
-
-
-COSINE_SIMILARITY_THRESHOLD_CHALLENGER = 0.98
-COSINE_SIMILARITY_THRESHOLD_GRANDMASTER = 0.95
-COSINE_SIMILARITY_THRESHOLD_GOLD = 0.90
-COSINE_SIMILARITY_THRESHOLD_SILVER = 0.85
-COSINE_SIMILARITY_THRESHOLD_BRONZE = 0.80
-
-# Requirements for each tier. These must be maintained for a prover to remain in that tier.
-CHALLENGER_INFERENCE_SUCCESS_RATE = 0.999  # 1/1000 chance of failure
-CHALLENGER_CHALLENGE_SUCCESS_RATE = 0.999  # 1/1000 chance of failure
-GRANDMASTER_INFERENCE_SUCCESS_RATE = 0.989  # 1/100 chance of failure
-GRANDMASTER_CHALLENGE_SUCCESS_RATE = 0.989  # 1/100 chance of failure
-GOLD_INFERENCE_SUCCESS_RATE = 0.949  # 1/50 chance of failure
-GOLD_CHALLENGE_SUCCESS_RATE = 0.949  # 1/50 chance of failure
-SILVER_INFERENCE_SUCCESS_RATE = 0.949  # 1/20 chance of failure
-SILVER_CHALLENGE_SUCCESS_RATE = 0.949  # 1/20 chance of failure
-
-CHALLENGER_TIER_REWARD_FACTOR = 1.0  # Get 100% rewards
-GRANDMASTER_TIER_REWARD_FACTOR = 0.888  # Get 88.8% rewards
-GOLD_TIER_REWARD_FACTOR = 0.777  # Get 77.7% rewards
-SILVER_TIER_REWARD_FACTOR = 0.555  # Get 55.5% rewards
-BRONZE_TIER_REWARD_FACTOR = 0.444  # Get 44.4% rewards
-
-CHALLENGER_TIER_TOTAL_SUCCESSES = 4_000
-GRANDMASTER_TIER_TOTAL_SUCCESSES = 2_000
-GOLD_TIER_TOTAL_SUCCESSES = 500  # 50
-SILVER_TIER_TOTAL_SUCCESSES = 250
-
-TIER_CONFIG = {
-    "Bronze": {
-        "success_rate": 0.70, 
-        "request_limit": 500, 
-        "reward_factor": 0.444,
-        "similarity_threshold": 0.80
-    },
-    "Silver": {
-        "success_rate": 0.72, 
-        "request_limit": 1000, 
-        "reward_factor": 0.555,
-        "similarity_threshold": 0.84
-    },
-    "Gold": {
-        "success_rate": 0.74, 
-        "request_limit": 5000, 
-        "reward_factor": 0.666,
-        "similarity_threshold": 0.88
-    },
-    "Platinum": {
-        "success_rate": 0.76, 
-        "request_limit": 7500, 
-        "reward_factor": 0.777,
-        "similarity_threshold": 0.92
-    },
-    "Diamond": {
-        "success_rate": 0.78, 
-        "request_limit": 10000, 
-        "reward_factor": 0.888,
-        "similarity_threshold": 0.93
-    },
-    "Emerald": {
-        "success_rate": 0.80, 
-        "request_limit": 12500, 
-        "reward_factor": 0.900,
-        "similarity_threshold": 0.94
-    },
-    "Ruby": {
-        "success_rate": 0.82, 
-        "request_limit": 15000, 
-        "reward_factor": 0.920,
-        "similarity_threshold": 0.95
-    },
-    "Jade": {
-        "success_rate": 0.84, 
-        "request_limit": 17500, 
-        "reward_factor": 0.940,
-        "similarity_threshold": 0.96
-    },
-    "Master": {
-        "success_rate": 0.88, 
-        "request_limit": 20000, 
-        "reward_factor": 0.960,
-        "similarity_threshold": 0.97
-    },
-    "Grandmaster": 
-    {
-        "success_rate": 0.92, 
-        "request_limit": 22500, 
-        "reward_factor": 0.980,
-        "similarity_threshold": 0.98
-    },
-    "Challenger": {
-        "success_rate": 0.98, 
-        "request_limit": 25000, 
-        "reward_factor": 1.0,
-        "similarity_threshold": 0.99
-    },
-}
->>>>>>> 1ddcde49
+
 
 
 
